--- conflicted
+++ resolved
@@ -32,8 +32,5 @@
 from .local_job import LocalJob
 from .remote_job import RemoteJob
 from .remote_processor import RemoteProcessor
-<<<<<<< HEAD
-from ._token_management import save_token
-=======
 from .session import ISession
->>>>>>> 95fc8581
+from ._token_management import save_token